--- conflicted
+++ resolved
@@ -1,12 +1,9 @@
 # Unreleased
 
-<<<<<<< HEAD
 - `/ignore` command added to ignore `join/quit` messages in channel
-=======
 - `/switch` command added to quickly switch to a different tab using a
   substring of the tab name.
 - `Del` key is now handled. It deletes character under the cursor.
->>>>>>> 3fa593c1
 
 # 2017/11/12: 0.3.0
 

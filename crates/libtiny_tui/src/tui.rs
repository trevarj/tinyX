--- conflicted
+++ resolved
@@ -305,29 +305,6 @@
                     );
                     None
                 }
-<<<<<<< HEAD
-                Ok(Config {
-                    colors,
-                    scrollback,
-                    layout,
-                    max_nick_length,
-                    key_map,
-                }) => {
-                    self.set_colors(colors);
-                    self.scrollback = scrollback.max(1);
-                    self.key_map.load(&key_map.unwrap_or_default());
-                    if let Some(layout) = layout {
-                        let layout = match layout {
-                            crate::config::Layout::Compact => Layout::Compact,
-                            crate::config::Layout::Aligned => Layout::Aligned {
-                                max_nick_len: max_nick_length,
-                            },
-                        };
-                        self.msg_layout = layout;
-                        self.tabs
-                            .iter_mut()
-                            .for_each(|t| t.widget.set_layout(layout));
-=======
                 Ok(config) => Some(config),
             }
         } else {
@@ -349,15 +326,16 @@
             self.scrollback = scrollback.max(1);
             self.key_map.load(&key_map.unwrap_or_default());
             if let Some(layout) = layout {
-                match layout {
-                    crate::config::Layout::Compact => self.msg_layout = Layout::Compact,
-                    crate::config::Layout::Aligned => {
-                        self.msg_layout = Layout::Aligned {
-                            max_nick_len: max_nick_length,
-                        }
->>>>>>> 90b0a680
-                    }
-                }
+                let layout = match layout {
+                    crate::config::Layout::Compact => Layout::Compact,
+                    crate::config::Layout::Aligned => Layout::Aligned {
+                        max_nick_len: max_nick_length,
+                    },
+                };
+                self.msg_layout = layout;
+                self.tabs
+                    .iter_mut()
+                    .for_each(|t| t.widget.set_layout(layout));
             }
         }
     }
